<component name="ProjectRunConfigurationManager">
  <configuration default="false" name="All Tests" type="JUnit" factoryName="JUnit">
    <extension name="coverage" enabled="false" merge="false" sample_coverage="true" runner="idea">
      <pattern>
        <option name="PATTERN" value="org.jetbrains.jet.*" />
        <option name="ENABLED" value="true" />
      </pattern>
    </extension>
    <module name="generators" />
    <option name="ALTERNATIVE_JRE_PATH_ENABLED" value="false" />
    <option name="ALTERNATIVE_JRE_PATH" value="" />
    <option name="PACKAGE_NAME" value="" />
    <option name="MAIN_CLASS_NAME" value="" />
    <option name="METHOD_NAME" value="" />
    <option name="TEST_OBJECT" value="package" />
    <option name="VM_PARAMETERS" value="-ea -XX:+HeapDumpOnOutOfMemoryError -Xmx512m -XX:MaxPermSize=320m -XX:+UseCodeCacheFlushing" />
    <option name="PARAMETERS" value="" />
    <option name="WORKING_DIRECTORY" value="file://$PROJECT_DIR$" />
    <option name="ENV_VARIABLES" />
    <option name="PASS_PARENT_ENVS" value="true" />
    <option name="TEST_SEARCH_SCOPE">
      <value defaultName="moduleWithDependencies" />
    </option>
    <envs>
<<<<<<< HEAD
      <env name="NO_FS_ROOTS_ACCESS_CHECK" value="true" />
=======
      <env name="kotlin.tests.actually.compile" value="true" />
>>>>>>> fd4aeb75
    </envs>
    <patterns />
    <RunnerSettings RunnerId="Debug">
      <option name="DEBUG_PORT" value="53032" />
      <option name="TRANSPORT" value="0" />
      <option name="LOCAL" value="true" />
    </RunnerSettings>
    <RunnerSettings RunnerId="Profile " />
    <RunnerSettings RunnerId="Run" />
    <ConfigurationWrapper RunnerId="Debug" />
    <ConfigurationWrapper RunnerId="Run" />
    <method />
  </configuration>
</component><|MERGE_RESOLUTION|>--- conflicted
+++ resolved
@@ -22,11 +22,8 @@
       <value defaultName="moduleWithDependencies" />
     </option>
     <envs>
-<<<<<<< HEAD
+      <env name="kotlin.tests.actually.compile" value="true" />
       <env name="NO_FS_ROOTS_ACCESS_CHECK" value="true" />
-=======
-      <env name="kotlin.tests.actually.compile" value="true" />
->>>>>>> fd4aeb75
     </envs>
     <patterns />
     <RunnerSettings RunnerId="Debug">
